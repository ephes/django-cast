# -*- coding: utf-8
from __future__ import unicode_literals, absolute_import

import environ

ROOT_DIR = environ.Path(__file__) - 1
APPS_DIR = ROOT_DIR.path("cast")

DEBUG = True
USE_TZ = True

# SECURITY WARNING: keep the secret key used in production secret!
SECRET_KEY = "mbmcf(_0(y@^nlf6w#1nq%s7&nzcfvx#ok$iwu8)i^d+^96h*="

DATABASES = {"default": {"ENGINE": "django.db.backends.sqlite3", "NAME": ":memory:"}}

ROOT_URLCONF = "tests.urls"

INSTALLED_APPS = [
    "django.contrib.auth",
    "django.contrib.contenttypes",
    "django.contrib.sites",
    "django.contrib.sessions",
    "django.contrib.staticfiles",
    "django.contrib.admin",
    "django.contrib.messages",
    "allauth",
    "allauth.account",
    "allauth.socialaccount",
    "ckeditor",
    "ckeditor_uploader",  # File upload for ckeditor
    "django_filters",
    "watson",  # Fulltext search
    "crispy_forms",  # Form layouts
    "filepond",  # uploads
<<<<<<< HEAD
    "fluent_comments",
    "threadedcomments",
    "django_comments",
=======
    'fluent_comments',  # must be before django_comments
    'threadedcomments',
    'django_comments',
>>>>>>> 00fd75d1
    "cast",
]

SITE_ID = 1

MIDDLEWARE = [
    "django.middleware.security.SecurityMiddleware",
    "django.contrib.sessions.middleware.SessionMiddleware",
    "django.middleware.common.CommonMiddleware",
    "django.middleware.csrf.CsrfViewMiddleware",
    "django.contrib.auth.middleware.AuthenticationMiddleware",
    "django.contrib.messages.middleware.MessageMiddleware",
    "django.middleware.clickjacking.XFrameOptionsMiddleware",
]

TEST_RUNNER = "cast.runner.PytestTestRunner"

# STATIC FILE CONFIGURATION
# ------------------------------------------------------------------------------
# See: https://docs.djangoproject.com/en/dev/ref/settings/#static-root
STATIC_ROOT = str(ROOT_DIR("staticfiles"))

# See: https://docs.djangoproject.com/en/dev/ref/settings/#static-url
STATIC_URL = "/static/"

# See: https://docs.djangoproject.com/en/dev/ref/contrib/staticfiles/#std:setting-STATICFILES_DIRS
STATICFILES_DIRS = [str(APPS_DIR.path("static"))]

# See: https://docs.djangoproject.com/en/dev/ref/contrib/staticfiles/#staticfiles-finders
STATICFILES_FINDERS = [
    "django.contrib.staticfiles.finders.FileSystemFinder",
    "django.contrib.staticfiles.finders.AppDirectoriesFinder",
]

# MEDIA CONFIGURATION
# ------------------------------------------------------------------------------
# See: https://docs.djangoproject.com/en/dev/ref/settings/#media-root
MEDIA_ROOT = str(ROOT_DIR("media"))

# See: https://docs.djangoproject.com/en/dev/ref/settings/#media-url
MEDIA_URL = "/media/"


# TEMPLATE CONFIGURATION
# ------------------------------------------------------------------------------
# See: https://docs.djangoproject.com/en/dev/ref/settings/#templates
TEMPLATES = [
    {
        # See: https://docs.djangoproject.com/en/dev/ref/settings/#std:setting-TEMPLATES-BACKEND
        "BACKEND": "django.template.backends.django.DjangoTemplates",
        # See: https://docs.djangoproject.com/en/dev/ref/settings/#template-dirs
        "DIRS": [str(APPS_DIR.path("templates"))],
        "OPTIONS": {
            # See: https://docs.djangoproject.com/en/dev/ref/settings/#template-debug
            "debug": DEBUG,
            # See: https://docs.djangoproject.com/en/dev/ref/settings/#template-loaders
            # https://docs.djangoproject.com/en/dev/ref/templates/api/#loader-types
            "loaders": [
                "django.template.loaders.filesystem.Loader",
                "django.template.loaders.app_directories.Loader",
            ],
            # See: https://docs.djangoproject.com/en/dev/ref/settings/#template-context-processors
            "context_processors": [
                "django.template.context_processors.debug",
                "django.template.context_processors.request",
                "django.contrib.auth.context_processors.auth",
                "django.template.context_processors.i18n",
                "django.template.context_processors.media",
                "django.template.context_processors.static",
                "django.template.context_processors.tz",
                "django.contrib.messages.context_processors.messages",
                # Your stuff: custom template context processors go here
            ],
        },
    }
]

# TEMPLATE LOADERS
# ------------------------------------------------------------------------------
# Keep templates in memory so tests run faster
TEMPLATES[0]["OPTIONS"]["loaders"] = [
    [
        "django.template.loaders.cached.Loader",
        [
            "django.template.loaders.filesystem.Loader",
            "django.template.loaders.app_directories.Loader",
        ],
    ]
]

# CKEditor
CKEDITOR_UPLOAD_PATH = "uploads/ckeditor/"
CKEDITOR_IMAGE_BACKEND = "pillow"
AWS_QUERYSTRING_AUTH = False
X_FRAME_OPTIONS = "SAMEORIGIN"
CKEDITOR_CONFIGS = {
    "default": {
        "removePlugins": "stylesheetparser",
        "allowedContent": True,
        "enterMode": 2,
    }
}

<<<<<<< HEAD
# Comments
COMMENTS_APP = "fluent_comments"
=======
# comments
COMMENTS_APP = 'fluent_comments'
>>>>>>> 00fd75d1
<|MERGE_RESOLUTION|>--- conflicted
+++ resolved
@@ -33,15 +33,9 @@
     "watson",  # Fulltext search
     "crispy_forms",  # Form layouts
     "filepond",  # uploads
-<<<<<<< HEAD
-    "fluent_comments",
+    "fluent_comments",  # must be before django_comments
     "threadedcomments",
     "django_comments",
-=======
-    'fluent_comments',  # must be before django_comments
-    'threadedcomments',
-    'django_comments',
->>>>>>> 00fd75d1
     "cast",
 ]
 
@@ -145,10 +139,5 @@
     }
 }
 
-<<<<<<< HEAD
 # Comments
-COMMENTS_APP = "fluent_comments"
-=======
-# comments
-COMMENTS_APP = 'fluent_comments'
->>>>>>> 00fd75d1
+COMMENTS_APP = "fluent_comments"