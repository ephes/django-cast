from datetime import timedelta

import pytest
from django.urls import reverse

from .factories import UserFactory

# from cast.access_log import pandas_rows_to_dict
# from cast.access_log import get_last_request_position
# from cast.access_log import get_dataframe_from_position


def test_api_root(api_client):
<<<<<<< HEAD
=======
    """Test that the API root returns a 200."""
>>>>>>> a920a8e2
    url = reverse("cast:api:root")
    r = api_client.get(url)
    assert r.status_code == 200


class TestBlogVideo:
    @classmethod
    def setup_class(cls):
        cls.list_url = reverse("cast:api:video_list")
        cls.detail_url = reverse("cast:api:video_detail", kwargs={"pk": 1})

    @pytest.mark.django_db
    def test_video_list_endpoint_without_authentication(self, api_client):
        """Check for not authenticated status code if trying to access the list
        endpoint without being authenticated.
        """
        r = api_client.get(self.list_url, format="json")
        assert r.status_code == 403

    @pytest.mark.django_db
    def test_video_detail_endpoint_without_authentication(self, api_client):
        """Check for not authenticated status code if trying to access the
        detail endpoint without being authenticated.
        """
        r = api_client.get(self.detail_url, format="json")
        assert r.status_code == 403

    @pytest.mark.django_db
    def test_video_list_endpoint_with_authentication(self, api_client):
        """Check for list result when accessing the list endpoint
        being logged in.
        """
        user = UserFactory()
        api_client.login(username=user.username, password="password")
        r = api_client.get(self.list_url, format="json")
        # dont redirect to login page
        assert r.status_code == 200
        assert "results" in r.json()


class TestBlogAudio:
    @classmethod
    def setup_class(cls):
        cls.list_url = reverse("cast:api:audio_list")
        cls.detail_url = reverse("cast:api:audio_detail", kwargs={"pk": 1})

    @pytest.mark.django_db
    def test_audio_list_endpoint_without_authentication(self, api_client):
        """Check for not authenticated status code if trying to access the list
        endpoint without being authenticated.
        """
        r = api_client.get(self.list_url, format="json")
        assert r.status_code == 403

    @pytest.mark.django_db
    def test_audio_detail_endpoint_without_authentication(self, api_client):
        """Check for not authenticated status code if trying to access the
        detail endpoint without being authenticated.
        """
        r = api_client.get(self.detail_url, format="json")
        assert r.status_code == 403

    @pytest.mark.django_db
    def test_audio_list_endpoint_with_authentication(self, api_client):
        """Check for list result when accessing the list endpoint
        being logged in.
        """
        user = UserFactory()
        api_client.login(username=user.username, password="password")
        r = api_client.get(self.list_url, format="json")
        # dont redirect to login page
        assert r.status_code == 200
        assert "results" in r.json()


class TestPodcastAudio:
    @pytest.mark.django_db
    def test_podlove_detail_endpoint_without_authentication(self, api_client, audio):
        """Should be accessible without authentication."""
        podlove_detail_url = reverse("cast:api:audio_podlove_detail", kwargs={"pk": audio.pk})
        r = api_client.get(podlove_detail_url, format="json")
        assert r.status_code == 200

    @pytest.mark.django_db
    def test_podlove_detail_endpoint_duration(self, api_client, audio):
        """Test whether microseconds get stripped away from duration via api - they have
        to be for podlove player to work.
        """
        delta = timedelta(days=0, hours=1, minutes=10, seconds=20, microseconds=40)
        audio.duration = delta
        audio.save()
        assert "." in str(audio.duration)
        podlove_detail_url = reverse("cast:api:audio_podlove_detail", kwargs={"pk": audio.pk})
        r = api_client.get(podlove_detail_url, format="json")
        assert "." not in r.json()["duration"]

    @pytest.mark.django_db
    def test_podlove_detail_endpoint_chaptermarks(self, api_client, audio, chaptermarks):
        """Test whether chaptermarks get delivered via podlove endpoint."""
        print("chaptermarks: ", chaptermarks)
        podlove_detail_url = reverse("cast:api:audio_podlove_detail", kwargs={"pk": audio.pk})
        r = api_client.get(podlove_detail_url, format="json")
        chapters = r.json()["chapters"]
        for chapter in chapters:
            # assert microseconds are stripped away
            assert "." not in chapter["start"]
            assert ":" in chapter["start"]
        assert len(chapters) == 3
        # assert reordering
        assert chapters[-1]["title"] == "coughing"


class TestRequest:
    @classmethod
    def setup_class(cls):
        cls.list_url = reverse("cast:api:request_list")

    @pytest.mark.django_db
    def test_request_list_endpoint_without_authentication(self, api_client):
        """Should not be accessible without authentication."""
        r = api_client.get(self.list_url, format="json")
        assert r.status_code == 403

    @pytest.mark.django_db
    def test_request_list_endpoint_with_authentication(self, api_client):
        """Check for list result when accessing the list endpoint
        being logged in.
        """
        user = UserFactory()
        api_client.login(username=user.username, password="password")
        r = api_client.get(self.list_url, format="json")
        # dont redirect to login page
        assert r.status_code == 200
        assert "results" in r.json()


<<<<<<< HEAD
class TestCommentTrainingData:
    @classmethod
    def setup_class(cls):
        cls.url = reverse("cast:api:comment-training-data")

    @pytest.mark.django_db
    def test_get_comment_training_data_without_authentication(self, api_client):
        """Should not be accessible without authentication."""
=======
class TestCommentTraining:
    @classmethod
    def setup_class(cls):
        cls.url = reverse("cast:api:comment_training_data")

    @pytest.mark.django_db
    def test_comment_training_endpoint_without_authentication(self, api_client):
        """Check for permission denied if trying to access the endpoint without being authenticated."""
>>>>>>> a920a8e2
        r = api_client.get(self.url, format="json")
        assert r.status_code == 403

    @pytest.mark.django_db
<<<<<<< HEAD
    def test_get_comment_training_data_with_authentication(self, api_client):
        """Check for list result when accessing the training data endpoint being logged in."""
        user = UserFactory()
        api_client.login(username=user.username, password="password")
        r = api_client.get(self.url, format="json")
=======
    def test_comment_training_endpoint_with_authentication(self, api_client):
        """Check for result when accessing the endpoint being logged in."""
        user = UserFactory()
        api_client.login(username=user.username, password="password")
        r = api_client.get(self.url, format="json")
        # dont redirect to login page
>>>>>>> a920a8e2
        assert r.status_code == 200
        assert r.json() == []


#    @pytest.mark.django_db
#    def test_request_list_endpoint_non_bulk_insert(self, api_client, access_log_path):
#        user = UserFactory()
#        api_client.login(username=user.username, password="password")
#        df = get_dataframe_from_position(access_log_path, start_position=0)
#        raw_rows = df.fillna("").to_dict(orient="rows")
#        rows = pandas_rows_to_dict(raw_rows)
#        row = rows[0]
#        r = api_client.post(self.list_url, data=row, format="json")
#        assert r.status_code == 201

#    @pytest.mark.django_db
#    def test_request_list_endpoint_bulk_insert(self, api_client, access_log_path):
#        user = UserFactory()
#        api_client.login(username=user.username, password="password")
#        df = get_dataframe_from_position(access_log_path, start_position=0)
#        raw_rows = df.fillna("").to_dict(orient="rows")
#        rows = pandas_rows_to_dict(raw_rows)
#        r = api_client.post(self.list_url, data=rows, format="json")
#        assert r.status_code == 201
#        assert Request.objects.count() == df.shape[0]

#    @pytest.mark.django_db
#    def test_request_list_endpoint_incremental_insert(
#        self, api_client, access_log_path
#    ):
#        user = UserFactory()
#        api_client.login(username=user.username, password="password")
#        Request.objects.all().delete()
#
#        # insert just first row
#        df = get_dataframe_from_position(access_log_path, start_position=0)
#        raw_rows = df.fillna("").to_dict(orient="rows")
#        rows = pandas_rows_to_dict(raw_rows)
#        row = rows[0]
#        r = api_client.post(self.list_url, data=row, format="json")
#        assert r.status_code == 201
#
#        # get last position (should be 4 because first 5 are the same)
#        last_request = Request.objects.all().order_by("-timestamp")[0]
#        last_position = get_last_request_position(access_log_path, last_request)
#        assert last_position == 4
#
#        # insert starting at position 4
#        df = get_dataframe_from_position(access_log_path, start_position=last_position)
#        raw_rows = df.fillna("").to_dict(orient="rows")
#        rows = pandas_rows_to_dict(raw_rows)
#        r = api_client.post(self.list_url, data=rows, format="json")
#        assert r.status_code == 201
#
#        # assert number of unique lines in access.log and objects in database are equal
#        # we omitted some lines intentionally
#        number_of_unique_lines = 0
#        with open(access_log_path) as f:
#            number_of_unique_lines = len(set([l for l in f]))
#        assert Request.objects.count() == number_of_unique_lines<|MERGE_RESOLUTION|>--- conflicted
+++ resolved
@@ -11,10 +11,7 @@
 
 
 def test_api_root(api_client):
-<<<<<<< HEAD
-=======
     """Test that the API root returns a 200."""
->>>>>>> a920a8e2
     url = reverse("cast:api:root")
     r = api_client.get(url)
     assert r.status_code == 200
@@ -151,7 +148,6 @@
         assert "results" in r.json()
 
 
-<<<<<<< HEAD
 class TestCommentTrainingData:
     @classmethod
     def setup_class(cls):
@@ -160,34 +156,15 @@
     @pytest.mark.django_db
     def test_get_comment_training_data_without_authentication(self, api_client):
         """Should not be accessible without authentication."""
-=======
-class TestCommentTraining:
-    @classmethod
-    def setup_class(cls):
-        cls.url = reverse("cast:api:comment_training_data")
-
-    @pytest.mark.django_db
-    def test_comment_training_endpoint_without_authentication(self, api_client):
-        """Check for permission denied if trying to access the endpoint without being authenticated."""
->>>>>>> a920a8e2
         r = api_client.get(self.url, format="json")
         assert r.status_code == 403
 
     @pytest.mark.django_db
-<<<<<<< HEAD
     def test_get_comment_training_data_with_authentication(self, api_client):
         """Check for list result when accessing the training data endpoint being logged in."""
         user = UserFactory()
         api_client.login(username=user.username, password="password")
         r = api_client.get(self.url, format="json")
-=======
-    def test_comment_training_endpoint_with_authentication(self, api_client):
-        """Check for result when accessing the endpoint being logged in."""
-        user = UserFactory()
-        api_client.login(username=user.username, password="password")
-        r = api_client.get(self.url, format="json")
-        # dont redirect to login page
->>>>>>> a920a8e2
         assert r.status_code == 200
         assert r.json() == []
 
