{% extends "cast/cast_base.html" %}
{% load i18n %}
{% load static %}

{% if comments_enabled %}
  {% load comments %}
{% endif %}

{% block css %}
<<<<<<< HEAD
  {{ block.super }}
  {% if comments_enabled %}
    <link rel="stylesheet" type="text/css" href="{% static 'fluent_comments/css/ajaxcomments.css' %}" />
  {% endif %}
=======
{{ block.super }}
  <link rel="stylesheet" type="text/css" href="{% static 'fluent_comments/css/ajaxcomments.css' %}" />
>>>>>>> 00fd75d1
{% endblock css %}

{% block content %}
<a class="btn btn-secondary btn-lg" href="{% url "cast:post_list" slug=post.blog.slug %}" role="button">Back to Blog</a>
{% if user.is_authenticated %}
  <a class="btn btn-primary btn-lg" role="button" href="{% url "cast:post_update" blog_slug=post.blog.slug slug=post.slug %}">Update Entry</a>
{% endif %}
<article>
  <header>
    <h1>{{ post.title }}</h1>
    <a href="{% url "cast:post_detail" blog_slug=post.blog.slug slug=post.slug %}">
        <time date-time="{{ post.visible_date|date:"c" }}">{{ post.visible_date|date}}</time>
    </a>
    <span class="author">{{ post.author.username | title}}</span>
  </header>
  <section>
    {{ post.description|safe }}
  </section>
</article>

{% if comments_enabled %}
<<<<<<< HEAD
  <p>
  <!-- <h4>{% trans "Comments" %}:</h4> -->
    <h4>Kommentare:</h4>
    {% render_comment_list for object %}
    {% render_comment_form for object %}
  </p>
=======
  <h2>Comments for {{ post.title }}:</h2>
  {% render_comment_list for object %}
  {% render_comment_form for object %}
>>>>>>> 00fd75d1
{% endif %}

{% endblock content %}


{% block javascript %}
{{ block.super }}
  <script src="{% static 'js/cast/gallery.js' %}"></script>
  {% if comments_enabled %}
    <script type="text/javascript" src="{% static 'fluent_comments/js/ajaxcomments.js' %}"></script>
  {% endif %}
  {% if post.has_audio %}
    <script src="https://cdn.podlove.org/web-player/embed.js"></script>
    {% for pk, audio in post.media_lookup.audio.items %}
      <script>podlovePlayer("#audio_{{pk}}", "{{audio.podlove_url}}");</script>
    {% endfor %}
  {% endif %}

  {% if comments_enabled %}
    <script type="text/javascript" src="{% static 'fluent_comments/js/ajaxcomments.js' %}"></script>
  {% endif %}

  {% endblock javascript %}<|MERGE_RESOLUTION|>--- conflicted
+++ resolved
@@ -7,15 +7,10 @@
 {% endif %}
 
 {% block css %}
-<<<<<<< HEAD
   {{ block.super }}
   {% if comments_enabled %}
     <link rel="stylesheet" type="text/css" href="{% static 'fluent_comments/css/ajaxcomments.css' %}" />
   {% endif %}
-=======
-{{ block.super }}
-  <link rel="stylesheet" type="text/css" href="{% static 'fluent_comments/css/ajaxcomments.css' %}" />
->>>>>>> 00fd75d1
 {% endblock css %}
 
 {% block content %}
@@ -37,18 +32,12 @@
 </article>
 
 {% if comments_enabled %}
-<<<<<<< HEAD
   <p>
   <!-- <h4>{% trans "Comments" %}:</h4> -->
     <h4>Kommentare:</h4>
     {% render_comment_list for object %}
     {% render_comment_form for object %}
   </p>
-=======
-  <h2>Comments for {{ post.title }}:</h2>
-  {% render_comment_list for object %}
-  {% render_comment_form for object %}
->>>>>>> 00fd75d1
 {% endif %}
 
 {% endblock content %}
